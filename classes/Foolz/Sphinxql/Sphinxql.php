<?php

namespace Foolz\Sphinxql;

class SphinxqlException extends \Exception {}
class SphinxqlDatabaseException extends SphinxqlException {}

/**
 * This class is a Query Builder for SphinxQL,
 * inspired by the FuelPHP Query Builder.
 */
class Sphinxql
{
	/**
	 * The connection for this object
	 *
	 * @var Foolz\Sphinxql\Connection
	 */
	protected $connection = null;

	/**
	 * The last result object
	 *
	 * @var  array
	 */
	protected $last_result = null;

	/**
	 * The last compiled query
	 *
	 * @var  string
	 */
	protected $last_compiled = null;

	/**
	 * The last choosen method (select, insert, replace, update, delete)
	 *
	 * @var  string
	 */
	protected $type = null;

	/**
	 * Array of select elements that will be comma separated
	 *
	 * @var  array
	 */
	protected $select = array();

	/**
	 * From in SphinxQL is the list of indexes that will be used
	 *
	 * @var  array
	 */
	protected $from = array();

	/**
	 * The list of where and parenthesis, must be inserted in order
	 *
	 * @var  array
	 */
	protected $where = array();

	/**
	 * The list of matches for the MATCH function in SphinxQL
	 *
	 * @var  array
	 */
	protected $match = array();

	/**
	 * GROUP BY array to be comma separated
	 *
	 * @var  array
	 */
	protected $group_by = array();

	/**
	 * ORDER BY array
	 *
	 * @var  array
	 */
	protected $within_group_order_by = array();

	/**
	 * ORDER BY array
	 *
	 * @var  array
	 */
	protected $order_by = array();

	/**
	 * When not null it adds an offset
	 *
	 * @var  null|int
	 */
	protected $offset = null;

	/**
	 * When not null it adds a limit
	 *
	 * @var  null|int
	 */
	protected $limit = null;

	/**
	 * Value of INTO query for INSERT or REPLACE
	 *
	 * @var  null|string
	 */
	protected $into = null;

	/**
	 * Array of columns for INSERT or REPLACE
	 *
	 * @var  array
	 */
	protected $columns = array();

	/**
	 * Array OF ARRAYS of values for INSERT or REPLACE
	 *
	 * @var  array
	 */
	protected $values = array();

	/**
	 * Array arrays containing column and value for SET in UPDATE
	 *
	 * @var  array
	 */
	protected $set = array();

	/**
	 * Array of OPTION specific to SphinxQL
	 *
	 * @var  array
	 */
	protected $options = array();

	/**
	 * Ready for use queries
	 *
	 * @var  array
	 */
	protected static $show_queries = array(
		'meta' => 'SHOW META',
		'warnings' => 'SHOW WARNINGS',
		'status' => 'SHOW STATUS',
		'tables' => 'SHOW TABLES',
		'variables' => 'SHOW VARIABLES',
		'variablesSession' => 'SHOW SESSION VARIABLES',
		'variablesGlobal' => 'SHOW GLOBAL VARIABLES',
	);

	/**
	 *
	 * @param type $connection
	 * @param type $instance_name
	 */
	public function instantiate($connection, $instance_name = 'default')
	{

	}

	/**
	 *
	 *
	 * @param \Foolz\Sphinxql\Connection $connection
	 */
	public function forge($connection = 'default')
	{
		if ($connection instanceof \Foolz\Sphinxql\Connection)
		{
			$this->connection = $connection;
		}
		else
		{
			$this->connection = \Foolz\Sphinxql\Connection::forge();
		}
	}

	/**
	 * Returns the currently attached connection
	 *
	 * @returns \Foolz\Sphinxql\Connection
	 */
	public function getConnection()
	{
		return $this->connection;
	}

	/**
	 * Used for the SHOW queries
	 *
	 * @param  string  $method      The method
	 * @param  array   $parameters  The parameters
	 *
	 * @return  array  The result of the SHOW query
	 * @throws  \BadMethodCallException  If there's no such a method
	 */
	public function __call($method, $parameters)
	{
		if (isset(static::$show_queries[$method]))
		{
			$ordered = array();
			$result = $this->getConnection()->query(static::$show_queries[$method]);
			if ($method === 'tables')
			{
				return $result;
			}

			foreach ($result as $item)
			{
				$ordered[$item['Variable_name']] = $item['Value'];
			}

			return $ordered;
		}

		throw new \BadMethodCallException($method);
	}

	/**
	 * Avoids having the expressions escaped
	 *
	 * Example
	 *		$sq->where('time', '>', Sphinxql::expr('CURRENT_TIMESTAMP'));
	 *		// WHERE `time` > CURRENT_TIMESTAMP
	 *
	 * @param  string  $string  The string to keep unaltered
	 *
	 * @return  \Foolz\Sphinxql\Expression  The new Expression
	 */
	public static function expr($string = '')
	{
		return new Expression($string);
	}

	/**
	 * Runs the query built
	 *
	 * @return  array  The result of the query
	 */
	public function execute()
	{
		// pass the object so execute compiles it by itself
		return $this->last_result = $this->getConnection()->query($this->compile()->getCompiled());
	}

	/**
	 * Returns the result of the last query
	 *
	 * @return  array  The result of the last query
	 */
	public function getResult()
	{
		return $this->last_result;
	}

	/**
	 * Returns the latest compiled query
	 *
	 * @return  string  The last compiled query
	 */
	public function getCompiled()
	{
		return $this->last_compiled;
	}

	/**
	 * SET syntax
	 *
	 * @param  string   $name    The name of the variable
	 * @param  mixed    $value   The value o the variable
	 * @param  boolean  $global  True if the variable should be global, false otherwise
	 *
	 * @return  array  The result of the query
	 */
	public function setVariable($name, $value, $global = false)
	{
		$query = 'SET ';

		if ($global)
		{
			$query .= 'GLOBAL ';
		}

		$user_var = strpos($name, '@') === 0;

		// if it has an @ it's a user variable and we can't wrap it
		if ($user_var)
		{
			$query .= $name.' ';
		}
		else
		{
			$query .= $this->getConnection()->quoteIdentifier($name).' ';
		}

		// user variables must always be processed as arrays
		if ($user_var && ! is_array($value))
		{
			$query .= '= ('.$this->getConnection()->quote($value).')';
		}
		else if (is_array($value))
		{
			$query .= '= ('.implode(', ', $this->getConnection()->quoteArr($value)).')';
		}
		else
		{
			$query .= '= '.$this->getConnection()->quote($value);
		}

		$this->getConnection()->query($query);
	}

	/**
	 * Begins transaction
	 */
	public function transactionBegin()
	{
		$this->getConnection()->query('BEGIN');
	}

	/**
	 * Commits transaction
	 */
	public function transactionCommit()
	{
		$this->getConnection()->query('COMMIT');
	}

	/**
	 * Rollbacks transaction
	 */
	public function transactionRollback()
	{
		$this->getConnection()->query('ROLLBACK');
	}

	/**
	 * CALL SNIPPETS syntax
	 *
	 * @param  string  $data
	 * @param  string  $index
	 * @param  array   $extra
	 *
	 * @return  array  The result of the query
	 */
	public function callSnippets($data, $index, $extra = array())
	{
		array_unshift($index, $extra);
		array_unshift($data, $extra);

<<<<<<< HEAD
		return $this->getConnection()->query('CALL SNIPPETS('.implode(', ', $this->getConnection()->quoteArr($extra)).')');
=======
		return static::query('CALL SNIPPETS('.implode(', ', $this->quoteArr($extra)).')');
>>>>>>> 5403061f
	}

	/**
	 * CALL KEYWORDS syntax
	 *
	 * @param  string       $text
	 * @param  string       $index
	 * @param  null|string  $hits
	 *
	 * @return  array  The result of the query
	 */
	public function callKeywords($text, $index, $hits = null)
	{
		$arr = array($text, $index);
		if ($hits !== null)
		{
			$arr[] = $hits;
		}

		return $this->getConnection()->query('CALL KEYWORDS('.implode(', ', $this->getConnection()->quoteArr($arr)).')');
	}

	/**
	 * DESCRIBE syntax
	 *
	 * @param  string  $index  The name of the index
	 *
	 * @return  array  The result of the query
	 */
	public function describe($index)
	{
		return $this->getConnection()->query('DESCRIBE '.$this->getConnection()->quoteIdentifier($index));
	}

	/**
	 * CREATE FUNCTION syntax
	 *
	 * @param  string  $udf_name
	 * @param  string  $returns   Whether INT|BIGINT|FLOAT
	 * @param  string  $so_name
	 *
	 * @return  array  The result of the query
	 */
	public function createFunction($udf_name, $returns, $so_name)
	{
		return $this->getConnection()->query('CREATE FUNCTION '.$this->getConnection()->quoteIdentifier($udf_name).
			' RETURNS '.$returns.' SONAME '.$this->getConnection()->quote($so_name));
	}

	/**
	 * DROP FUNCTION syntax
	 *
	 * @param  string  $udf_name
	 *
	 * @return  array  The result of the query
	 */
	public function dropFunction($udf_name)
	{
		return $this->getConnection()->query('DROP FUNCTION '.$this->getConnection()->quoteIdentifier($udf_name));
	}

	/**
	 * ATTACH INDEX * TO RTINDEX * syntax
	 *
	 * @param  string  $disk_index
	 * @param  string  $rt_index
	 *
	 * @return  array  The result of the query
	 */
	public function attachIndex($disk_index, $rt_index)
	{
		return $this->getConnection()->query('ATTACH INDEX '.$this->getConnection()->quoteIdentifier($disk_index).
			' TO RTINDEX '. $this->getConnection()->quoteIdentifier());
	}

	/**
	 * FLUSH RTINDEX syntax
	 *
	 * @param  string  $index
	 *
	 * @return  array  The result of the query
	 */
	public function flushRtIndex($index)
	{
		return $this->getConnection()->query('FLUSH RTINDEX '.$this->getConnection()->quoteIdentifier($index));
	}

	/**
	 * Runs the compile function
	 *
	 * @return  \Foolz\Sphinxql\Sphinxql  The current object
	 */
	public function compile()
	{
		switch ($this->type)
		{
			case 'select':
				$this->compileSelect();
				break;
			case 'insert':
			case 'replace':
				$this->compileInsert();
				break;
			case 'update':
				$this->compileUpdate();
				break;
			case 'delete':
				$this->compileDelete();
				break;
		}

		return $this;
	}

	/**
	 * Compiles the MATCH part of the queries
	 * Used by: SELECT, DELETE, UPDATE
	 *
	 * @return  string  The compiled MATCH
	 */
	public function compileMatch()
	{
		$query = '';

		if ( ! empty($this->match))
		{
			$query .= 'WHERE ';
		}

		if ( ! empty($this->match))
		{
			$query .= "MATCH(";

			$pre = '';

			foreach ($this->match as $match)
			{
				$pre .= '@'.$match['column'].' ';

				if ($match['half'])
				{
					$pre .= $this->halfEscapeMatch($match['value']);
				}
				else
				{
					$pre .= $this->escapeMatch($match['value']);
				}

				$pre .= ' ';
			}

			$query .= $this->getConnection()->escape(trim($pre)).") ";
		}

		return $query;
	}

	/**
	 * Compiles the WHERE part of the queries
	 * It interacts with the MATCH() and of course isn't usable stand-alone
	 * Used by: SELECT, DELETE, UPDATE
	 *
	 * @return  string  The compiled WHERE
	 */
	public function compileWhere()
	{
		$query = '';

		if (empty($this->match) && ! empty($this->where))
		{
			$query .= 'WHERE ';
		}

		if ( ! empty($this->where))
		{
			$just_opened = false;

			foreach ($this->where as $key => $where)
			{
				if (in_array($where['ext_operator'], array('AND (', 'OR (', ')')))
				{
					// if match is not empty we've got to use an operator
					if ($key == 0 || ! empty($this->match))
					{
						$query .= '(';

						$just_opened = true;
					}
					else
					{
						$query .= $where['ext_operator'].' ';
					}

					continue;
				}

				if ($key > 0 && ! $just_opened || ! empty($this->match))
				{
					$query .= $where['ext_operator'].' '; // AND/OR
				}

				$just_opened = false;

				if (strtoupper($where['operator']) === 'BETWEEN')
				{
					$query .= $this->getConnection()->quoteIdentifier($where['column']);
					$query .=' BETWEEN ';
					$query .= $this->getConnection()->quote($where['value'][0]).' AND '
						.$this->getConnection()->quote($where['value'][1]).' ';
				}
				else
				{
					// id can't be quoted!
					if ($where['column'] === 'id')
					{
						$query .= 'id ';
					}
					else
					{
						$query .= $this->getConnection()->quoteIdentifier($where['column']).' ';
					}

					if (strtoupper($where['operator']) === 'IN')
					{
						$query .= 'IN ('.implode(', ', $this->getConnection()->quoteArr($where['value'])).') ';
					}
					else
					{
						$query .= $where['operator'].' '.$this->getConnection()->quote($where['value']).' ';
					}
				}
			}
		}

		return $query;
	}

	/**
	 * Compiles the statements for SELECT
	 *
	 * @return  \Foolz\Sphinxql\Sphinxql  The current object
	 */
	public function compileSelect()
	{
		$query = '';

		if ($this->type == 'select')
		{
			$query .= 'SELECT ';

			if ( ! empty($this->select))
			{
				$query .= implode(', ', $this->getConnection()->quoteIdentifierArr($this->select)).' ';
			}
			else
			{
				$query .= '* ';
			}
		}

		if ( ! empty($this->from))
		{
			$query .= 'FROM '.implode(', ', $this->getConnection()->quoteIdentifierArr($this->from)).' ';
		}

		$query .= $this->compileMatch().$this->compileWhere();

		if ( ! empty($this->group_by))
		{
			$query .= 'GROUP BY '.implode(', ', $this->getConnection()->quoteIdentifierArr($this->group_by)).' ';
		}

		if ( ! empty($this->within_group_order_by))
		{
			$query .= 'WITHIN GROUP ORDER BY ';

			$order_arr = array();

			foreach ($this->within_group_order_by as $order)
			{
				$order_sub = $this->getConnection()->quoteIdentifier($order['column']).' ';

				if ($order['direction'] !== null)
				{
					$order_sub .= ((strtolower($order['direction']) === 'desc') ? 'DESC' : 'ASC');
				}

				$order_arr[] = $order_sub;
			}

			$query .= implode(', ', $order_arr).' ';
		}

		if ( ! empty($this->order_by))
		{
			$query .= 'ORDER BY ';

			$order_arr = array();

			foreach ($this->order_by as $order)
			{
				$order_sub = $this->getConnection()->quoteIdentifier($order['column']).' ';

				if ($order['direction'] !== null)
				{
					$order_sub .= ((strtolower($order['direction']) === 'desc') ? 'DESC' : 'ASC');
				}

				$order_arr[] = $order_sub;
			}

			$query .= implode(', ', $order_arr).' ';
		}

		if ($this->limit !== null || $this->offset !== null)
		{
			if ($this->offset === null)
			{
				$this->offset = 0;
			}

			if ($this->limit === null)
			{
				$this->limit = 9999999999999;
			}

			$query .= 'LIMIT '.((int) $this->offset).', '.((int) $this->limit).' ';
		}

		if (!empty($this->options))
		{
			$options = array();
			foreach ($this->options as $option)
			{
				$options[] = $this->getConnection()->quoteIdentifier($option['name'])
					.' = '.$this->getConnection()->quote($option['value']);
			}

			$query .= 'OPTION '.implode(', ', $options);
		}

		$this->last_compiled = $query;

		return $this;
	}

	/**
	 * Compiles the statements for INSERT or REPLACE
	 *
	 * @return  \Foolz\Sphinxql\Sphinxql  The current object
	 */
	public function compileInsert()
	{
		if ($this->type == 'insert')
		{
			$query = 'INSERT ';
		}
		else
		{
			$query = 'REPLACE ';
		}

		if ($this->into !== null)
		{
			$query .= 'INTO '.$this->into.' ';
		}

		if ( ! empty ($this->columns))
		{
			$query .= '('.implode(', ', $this->getConnection->quoteIdentifierArr($this->columns)).') ';
		}

		if ( ! empty ($this->values))
		{
			$query .= 'VALUES ';
			$query_sub = '';
			foreach ($this->values as $value)
			{
				$query_sub[] = '('.implode(', ', $this->getConnection->quoteArr($value)).')';
			}

			$query .= implode(', ', $query_sub);
		}

		$this->last_compiled = $query;

		return $this;
	}

	/**
	 * Compiles the statements for UPDATE
	 *
	 * @return  \Foolz\Sphinxql\Sphinxql  The current object
	 */
	public function compileUpdate()
	{
		$query = 'UPDATE ';

		if ($this->into !== null)
		{
			$query .= $this->into.' ';
		}

		if ( ! empty($this->set))
		{

			$query .= 'SET ';

			$query_sub = array();

			foreach ($this->set as $column => $value)
			{
				// MVA support
				if (is_array($value))
				{
					$query_sub[] = $this->getConnection()->quoteIdentifier($column)
						.' = ('.implode(', ', $this->getConnection()->quoteArr($value)).')';
				}
				else
				{
					$query_sub[] = $this->getConnection()->quoteIdentifier($column)
						.' = '.$this->getConnection()->quote($value);
				}
			}

			$query .= implode(', ', $query_sub).' ';
		}

		$query .= $this->compileMatch().$this->compileWhere();

		$this->last_compiled = $query;

		return $this;
	}

	/**
	 * Compiles the statements for DELETE
	 *
	 * @return  \Foolz\Sphinxql\Sphinxql  The current object
	 */
	public function compileDelete()
	{
		$query = 'DELETE ';

		if ( ! empty($this->from))
		{
			$query .= 'FROM '.$this->from[0].' ';
		}

		if ( ! empty($this->where))
		{
			$query .= $this->compileWhere();
		}

		$this->last_compiled = $query;

		return $this;
	}

	/**
	 * Select the columns
	 * Gets the arguments passed as $sphinxql->select('one', 'two')
	 * Using it without arguments equals to having '*' as argument
	 *
	 * @return  \Foolz\Sphinxql\Sphinxql  The current object
	 */
	public function select()
	{
		$this->type = 'select';
		$this->select = \func_get_args();

		return $this;
	}

	/**
	 * Activates the INSERT mode
	 *
	 * @return  \Foolz\Sphinxql\Sphinxql  The current object
	 */
	public function insert()
	{
		$this->type = 'insert';

		return $this;
	}

	/**
	 * Activates the REPLACE mode
	 *
	 * @return  \Foolz\Sphinxql\Sphinxql  The current object
	 */
	public function replace()
	{
		$this->type = 'replace';

		return $this;
	}

	/**
	 * Activates the UPDATE mode
	 *
	 * @return  \Foolz\Sphinxql\Sphinxql  The current object
	 */
	public function update($index)
	{
		$this->type = 'update';
		$this->into($index);

		return $this;
	}

	/**
	 * Activates the DELETE mode
	 *
	 * @return  \Foolz\Sphinxql\Sphinxql  The current object
	 */
	public function delete()
	{
		$this->type = 'delete';

		return $this;
	}

	/**
	 * FROM clause (Sphinx-specific since it works with multiple indexes)
	 * func_get_args()-enabled
	 *
	 * @param  array  $array  An array of indexes to use
	 *
	 * @return \Foolz\Sphinxql\Sphinxql  The current object
	 */
	public function from($array = null)
	{
		if (is_string($array))
		{
			$this->from = \func_get_args();
		}

		if (is_array($array))
		{
			$this->from = $array;
		}

		return $this;
	}

	/**
	 * MATCH clause (Sphinx-specific)
	 *
	 * @param  string   $column  The column name
	 * @param  string   $value   The value
	 * @param  boolean  $half    Exclude ", |, - control characters from being escaped
	 *
	 * @return  \Foolz\Sphinxql\Sphinxql  The current object
	 */
	public function match($column, $value, $half = false)
	{
		$this->match[] = array('column' => $column, 'value' => $value, 'half' => $half);

		return $this;
	}

	/**
	 * WHERE clause
	 *
	 * Examples:
	 *		$sq->where('column', 'value');
	 *		// WHERE `column` = 'value'
	 *
	 *		$sq->where('column', '=', 'value');
	 *		// WHERE `column` = 'value'
	 *
	 *		$sq->where('column', '>=', 'value')
	 *		// WHERE `column` >= 'value'
	 *
	 *		$sq->where('column', 'IN', array('value1', 'value2', 'value3'));
	 *		// WHERE `column` IN ('value1', 'value2', 'value3')
	 *
	 *		$sq->where('column', 'BETWEEN', array('value1', 'value2'))
	 *		// WHERE `column` BETWEEN 'value1' AND 'value2'
	 *		// WHERE `example` BETWEEN 10 AND 100
	 *
	 * @param  string   $column    The column name
	 * @param  string   $operator  The operator to use
	 * @param  string   $value     The value to check against
	 * @param  boolean  $or        If it should be prepended with OR (true) or AND (false) - not available as for Sphinx 2.0.2
	 *
	 * @return  \Foolz\Sphinxql\Sphinxql  The current object
	 */
	public function where($column, $operator, $value = null, $or = false)
	{
		if ($value === null)
		{
			$value = $operator;
			$operator = '=';
		}

		$this->where[] = array(
			'ext_operator' => $or ? 'OR' : 'AND',
			'column' => $column,
			'operator' => $operator,
			'value' => $value
		);

		return $this;
	}

	/**
	 * OR WHERE - at this time (Sphinx 2.0.2) it's not available
	 *
	 * @param  string  $column    The column name
	 * @param  string  $operator  The operator to use
	 * @param  mixed   $value     The value to compare against
	 *
	 * @return \Foolz\Sphinxql\Sphinxql  The current object
	 */
	public function orWhere($column, $operator, $value = null)
	{
		$this->where($column, $operator, $value, true);

		return $this;
	}

	/**
	 * Opens a parenthesis prepended with AND (where necessary)
	 *
	 * @return  \Foolz\Sphinxql\Sphinxql  The current object
	 */
	public function whereOpen()
	{
		$this->where[] = array('ext_operator' => 'AND (');

		return $this;
	}

	/**
	 * Opens a parenthesis prepended with OR (where necessary)
	 *
	 * @return  \Foolz\Sphinxql\Sphinxql  The current object
	 */
	public function orWhereOpen()
	{
		$this->where[] = array('ext_operator' => 'OR (');

		return $this;
	}

	/**
	 * Closes a parenthesis in WHERE
	 *
	 * @return  \Foolz\Sphinxql\Sphinxql  The current object
	 */
	public function whereClose()
	{
		$this->where[] = array('ext_operator' => ')');

		return $this;
	}

	/**
	 * GROUP BY clause
	 * Adds to the previously added columns
	 *
	 * @param  string  $column  A column to group by
	 *
	 * @return  \Foolz\Sphinxql\Sphinxql  The current object
	 */
	public function groupBy($column)
	{
		$this->group_by[] = $column;

		return $this;
	}

	/**
	 * WITHIN GROUP ORDER BY clause (SphinxQL-specific)
	 * Adds to the previously added columns
	 * Works just like a classic ORDER BY
	 *
	 * @param  string  $column     The column to group by
	 * @param  string  $direction  The group by direction (asc/desc)
	 *
	 * @return  \Foolz\Sphinxql\Sphinxql  The current object
	 */
	public function withinGroupOrderBy($column, $direction = null)
	{
		$this->within_group_order_by[] = array('column' => $column, 'direction' => $direction);

		return $this;
	}

	/**
	 * ORDER BY clause
	 * Adds to the previously added columns
	 *
	 * @param  string  $column     The column to order on
	 * @param  string  $direction  The ordering direction (asc/desc)
	 *
	 * @return  \Foolz\Sphinxql\Sphinxql  The current object
	 */
	public function orderBy($column, $direction = null)
	{
		$this->order_by[] = array('column' => $column, 'direction' => $direction);

		return $this;
	}

	/**
	 * LIMIT clause
	 * Supports also LIMIT offset, limit
	 *
	 * @param  int       $offset  Offset if $limit is specified, else limit
	 * @param  null|int  $limit   The limit to set, null for no limit
	 *
	 * @return  \Foolz\Sphinxql\Sphinxql  The current object
	 */
	public function limit($offset, $limit = null)
	{
		if ($limit === null)
		{
			$this->limit = (int) $offset;
			return $this;
		}

		$this->offset($offset);
		$this->limit = (int) $limit;

		return $this;
	}

	/**
	 * OFFSET clause
	 *
	 * @param  int  $offset  The offset
	 *
	 * @return  \Foolz\Sphinxql\Sphinxql  The current object
	 */
	public function offset($offset)
	{
		$this->offset = (int) $offset;

		return $this;
	}

	/**
	 * OPTION clause (SphinxQL-specific)
	 * Used by: SELECT
	 *
	 * @param  string  $name   Option name
	 * @param  string  $value  Option value
	 *
	 * @return  \Foolz\Sphinxql\Sphinxql  The current object
	 */
	public function option($name, $value)
	{
		$this->options[] = array('name' => $name, 'value' => $value);

		return $this;
	}

	/**
	 * INTO clause
	 * Used by: INSERT, REPLACE
	 *
	 * @param  string  $index  The index to insert/replace into
	 *
	 * @return  \Foolz\Sphinxql\Sphinxql  The current object
	 */
	public function into($index)
	{
		$this->into = $index;

		return $this;
	}

	/**
	 * Set columns
	 * Used in: INSERT, REPLACE
	 * func_get_args()-enabled
	 *
	 * @param  array  $array  The array of columns
	 *
	 * @return  \Foolz\Sphinxql\Sphinxql  The current object
	 */
	public function columns($array = array())
	{
		if(is_array($array))
		{
			$this->columns = $array;
		}
		else
		{
			$this->columns = \func_get_args();
		}

		return $this;
	}

	/**
	 * Set VALUES
	 * Used in: INSERT, REPLACE
	 * func_get_args()-enabled
	 *
	 * @param  array  $array  The array of values matching the columns from $this->columns()
	 *
	 * @return  \Foolz\Sphinxql\Sphinxql  The current object
	 */
	public function values($array)
	{
		if (is_array($array))
		{
			$this->values[] = $array;
		}
		else
		{
			$this->values[] = \func_get_args();
		}

		return $this;
	}

	/**
	 * Set column and relative value
	 * Used in: INSERT, REPLACE
	 *
	 * @param  string  $column  The column name
	 * @param  string  $value   The value
	 *
	 * @return  \Foolz\Sphinxql\Sphinxql  The current object
	 */
	public function value($column, $value)
	{
		if ($this->type === 'insert' || $this->type === 'replace')
		{
			$this->columns[] = $column;
			$this->values[0][] = $value;
		}
		else
		{
			$this->set[$column] = $value;
		}

		return $this;
	}

	/**
	 * Allows passing an array with the key as column and value as value
	 * Used in: INSERT, REPLACE, UPDATE
	 *
	 * @param  array  $array  Array of key-values
	 *
	 * @return \Foolz\Sphinxql\Sphinxql  The current object
	 */
	public function set($array)
	{
		foreach ($array as $key => $item)
		{
			$this->value($key, $item);
		}

		return $this;
	}

	/**
	 * Escapes the query for the MATCH() function
	 *
	 * @param  string  $string The string to escape for the MATCH
	 *
	 * @return  string  The escaped string
	 */
	public function escapeMatch($string)
	{
		$from = array('\\', '(', ')', '|', '-', '!', '@', '~', '"', '&', '/', '^', '$', '=');
		$to = array('\\\\', '\(', '\)', '\|', '\-', '\!', '\@', '\~', '\"', '\&', '\/', '\^', '\$', '\=');

		return str_replace($from, $to, $string);
	}

	/**
	 * Escapes the query for the MATCH() function
	 * Allows some of the control characters to pass through for use with a search field: -, |, "
	 * It also does some tricks to wrap/unwrap within " the string and prevents errors
	 *
	 * @param  string  $string  The string to escape for the MATCH
	 *
	 * @return  string  The escaped string
	 */
	public function halfEscapeMatch($string)
	{
		$from_to = array(
			'\\' => '\\\\',
			'(' => '\(',
			')' => '\)',
			'!' => '\!',
			'@' => '\@',
			'~' => '\~',
			'&' => '\&',
			'/' => '\/',
			'^' => '\^',
			'$' => '\$',
			'=' => '\=',
		);

		$string	 = str_replace(array_keys($from_to), array_values($from_to), $string);

		// this manages to lower the error rate by a lot
		if (substr_count($string, '"') % 2 !== 0)
		{
			$string .= '"';
		}

		$from_to_preg = array(
			"'\"([^\s]+)-([^\s]*)\"'" => "\\1\-\\2",
			"'([^\s]+)-([^\s]*)'" => "\"\\1\-\\2\""
		);

		$string = preg_replace(array_keys($from_to_preg), array_values($from_to_preg), $string);

		return $string;
	}

}<|MERGE_RESOLUTION|>--- conflicted
+++ resolved
@@ -352,11 +352,7 @@
 		array_unshift($index, $extra);
 		array_unshift($data, $extra);
 
-<<<<<<< HEAD
 		return $this->getConnection()->query('CALL SNIPPETS('.implode(', ', $this->getConnection()->quoteArr($extra)).')');
-=======
-		return static::query('CALL SNIPPETS('.implode(', ', $this->quoteArr($extra)).')');
->>>>>>> 5403061f
 	}
 
 	/**
